--- conflicted
+++ resolved
@@ -17,11 +17,7 @@
 SUBDIRS +=  test-nodes
 #SUBDIRS +=  test-edges
 #SUBDIRS +=  test-connector
-<<<<<<< HEAD
-SUBDIRS +=  test-groups
-=======
 #SUBDIRS +=  test-groups
->>>>>>> 5b9d1691
 #SUBDIRS +=  test-selection
 #SUBDIRS +=  test-style
 #SUBDIRS +=  test-topology
