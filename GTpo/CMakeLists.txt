set (gtpo_header_files
<<<<<<< HEAD
    src/adjacent_behaviour.h                                                              
    src/adjacent_behaviour.hpp                                                                            
    src/behaviourable.h                                                                                   
    src/behaviourable.hpp                                                                                 
    src/behaviour.h                                                                                       
    src/config.h                                                                                          
    src/container_adapter.h                                                                               
    src/edge.h                                                                                            
    src/edge.hpp                                                                                          
    src/graph_behaviour.h
    src/graph_behaviour.hpp
    src/graph.h
    src/graph.hpp
    src/graph_property.h
    src/group_behaviour.h
    src/group_behaviour.hpp
    src/group.h
    src/group.hpp
    src/GTpo
    src/GTpo.h
    src/node_behaviour.h
    src/node_behaviour.hpp
    src/node.h
    src/node.hpp
    src/qt_container_adapter.h
    src/utils.h
=======
    ${CMAKE_CURRENT_SOURCE_DIR}/src/adjacent_behaviour.h                                                              
    ${CMAKE_CURRENT_SOURCE_DIR}/src/adjacent_behaviour.hpp                                                                            
    ${CMAKE_CURRENT_SOURCE_DIR}/src/behaviourable.h                                                                                   
    ${CMAKE_CURRENT_SOURCE_DIR}/src/behaviourable.hpp                                                                                 
    ${CMAKE_CURRENT_SOURCE_DIR}/src/behaviour.h                                                                                       
    ${CMAKE_CURRENT_SOURCE_DIR}/src/config.h                                                                                          
    ${CMAKE_CURRENT_SOURCE_DIR}/src/container_adapter.h                                                                               
    ${CMAKE_CURRENT_SOURCE_DIR}/src/edge.h                                                                                            
    ${CMAKE_CURRENT_SOURCE_DIR}/src/edge.hpp                                                                                          
    ${CMAKE_CURRENT_SOURCE_DIR}/src/graph_behaviour.h
    ${CMAKE_CURRENT_SOURCE_DIR}/src/graph_behaviour.hpp
    ${CMAKE_CURRENT_SOURCE_DIR}/src/graph.h
    ${CMAKE_CURRENT_SOURCE_DIR}/src/graph.hpp
    ${CMAKE_CURRENT_SOURCE_DIR}/src/graph_property.h
    ${CMAKE_CURRENT_SOURCE_DIR}/src/group_behaviour.h
    ${CMAKE_CURRENT_SOURCE_DIR}/src/group_behaviour.hpp
    ${CMAKE_CURRENT_SOURCE_DIR}/src/group.h
    ${CMAKE_CURRENT_SOURCE_DIR}/src/group.hpp
    ${CMAKE_CURRENT_SOURCE_DIR}/src/GTpo.h
    ${CMAKE_CURRENT_SOURCE_DIR}/src/node_behaviour.h
    ${CMAKE_CURRENT_SOURCE_DIR}/src/node_behaviour.hpp
    ${CMAKE_CURRENT_SOURCE_DIR}/src/node.h
    ${CMAKE_CURRENT_SOURCE_DIR}/src/node.hpp
    ${CMAKE_CURRENT_SOURCE_DIR}/src/algorithm.h
    ${CMAKE_CURRENT_SOURCE_DIR}/src/algorithm.hpp
    ${CMAKE_CURRENT_SOURCE_DIR}/src/functional.h
    ${CMAKE_CURRENT_SOURCE_DIR}/src/qt_container_adapter.h
    ${CMAKE_CURRENT_SOURCE_DIR}/src/utils.h
>>>>>>> fe4dc2e8
)

add_library(GTpo INTERFACE)

target_include_directories(GTpo
    INTERFACE
        $<BUILD_INTERFACE:${CMAKE_CURRENT_SOURCE_DIR}/src>
        $<INSTALL_INTERFACE:include>
    )
    
target_compile_features(GTpo
    INTERFACE
        cxx_std_14
    )

install(FILES
    ${gtpo_header_files}
    DESTINATION include
    )
    
install(TARGETS GTpo
    EXPORT Targets
    INCLUDES DESTINATION include
    )<|MERGE_RESOLUTION|>--- conflicted
+++ resolved
@@ -1,5 +1,4 @@
 set (gtpo_header_files
-<<<<<<< HEAD
     src/adjacent_behaviour.h                                                              
     src/adjacent_behaviour.hpp                                                                            
     src/behaviourable.h                                                                                   
@@ -18,51 +17,23 @@
     src/group_behaviour.hpp
     src/group.h
     src/group.hpp
-    src/GTpo
     src/GTpo.h
     src/node_behaviour.h
     src/node_behaviour.hpp
     src/node.h
     src/node.hpp
+    src/algorithm.h
+    src/algorithm.hpp
+    src/functional.h
     src/qt_container_adapter.h
     src/utils.h
-=======
-    ${CMAKE_CURRENT_SOURCE_DIR}/src/adjacent_behaviour.h                                                              
-    ${CMAKE_CURRENT_SOURCE_DIR}/src/adjacent_behaviour.hpp                                                                            
-    ${CMAKE_CURRENT_SOURCE_DIR}/src/behaviourable.h                                                                                   
-    ${CMAKE_CURRENT_SOURCE_DIR}/src/behaviourable.hpp                                                                                 
-    ${CMAKE_CURRENT_SOURCE_DIR}/src/behaviour.h                                                                                       
-    ${CMAKE_CURRENT_SOURCE_DIR}/src/config.h                                                                                          
-    ${CMAKE_CURRENT_SOURCE_DIR}/src/container_adapter.h                                                                               
-    ${CMAKE_CURRENT_SOURCE_DIR}/src/edge.h                                                                                            
-    ${CMAKE_CURRENT_SOURCE_DIR}/src/edge.hpp                                                                                          
-    ${CMAKE_CURRENT_SOURCE_DIR}/src/graph_behaviour.h
-    ${CMAKE_CURRENT_SOURCE_DIR}/src/graph_behaviour.hpp
-    ${CMAKE_CURRENT_SOURCE_DIR}/src/graph.h
-    ${CMAKE_CURRENT_SOURCE_DIR}/src/graph.hpp
-    ${CMAKE_CURRENT_SOURCE_DIR}/src/graph_property.h
-    ${CMAKE_CURRENT_SOURCE_DIR}/src/group_behaviour.h
-    ${CMAKE_CURRENT_SOURCE_DIR}/src/group_behaviour.hpp
-    ${CMAKE_CURRENT_SOURCE_DIR}/src/group.h
-    ${CMAKE_CURRENT_SOURCE_DIR}/src/group.hpp
-    ${CMAKE_CURRENT_SOURCE_DIR}/src/GTpo.h
-    ${CMAKE_CURRENT_SOURCE_DIR}/src/node_behaviour.h
-    ${CMAKE_CURRENT_SOURCE_DIR}/src/node_behaviour.hpp
-    ${CMAKE_CURRENT_SOURCE_DIR}/src/node.h
-    ${CMAKE_CURRENT_SOURCE_DIR}/src/node.hpp
-    ${CMAKE_CURRENT_SOURCE_DIR}/src/algorithm.h
-    ${CMAKE_CURRENT_SOURCE_DIR}/src/algorithm.hpp
-    ${CMAKE_CURRENT_SOURCE_DIR}/src/functional.h
-    ${CMAKE_CURRENT_SOURCE_DIR}/src/qt_container_adapter.h
-    ${CMAKE_CURRENT_SOURCE_DIR}/src/utils.h
->>>>>>> fe4dc2e8
 )
 
 add_library(GTpo INTERFACE)
 
 target_include_directories(GTpo
     INTERFACE
-        $<BUILD_INTERFACE:${CMAKE_CURRENT_SOURCE_DIR}/src>
+        $<BUILD_INTERFACE:src>
         $<INSTALL_INTERFACE:include>
     )
     
