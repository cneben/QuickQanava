--- conflicted
+++ resolved
@@ -2,9 +2,8 @@
 project(GTpo)
 
 set (gtpo_header_files
-<<<<<<< HEAD
+src/gtpo/GTpo.h
     src/gtpo/GTpo
-    src/gtpo/GTpo.h
     src/gtpo/algorithm.h
     src/gtpo/algorithm.hpp
     src/gtpo/behaviour.h
@@ -15,45 +14,18 @@
     src/gtpo/edge.h
     src/gtpo/edge.hpp
     src/gtpo/functional.h
-    src/gtpo/generator.h
-    src/gtpo/generator.hpp
     src/gtpo/graph.h
     src/gtpo/graph.hpp
     src/gtpo/graph_behaviour.h
     src/gtpo/graph_behaviour.hpp
     src/gtpo/graph_property.h
+    src/gtpo/generator.h
+    src/gtpo/generator.hpp
     src/gtpo/node.h
     src/gtpo/node.hpp
     src/gtpo/node_behaviour.h
     src/gtpo/node_behaviour.hpp
-    src/gtpo/qt_container_adapter.h
     src/gtpo/utils.h
-=======
-	src/gtpo/GTpo.h
-	src/gtpo/GTpo
-	src/gtpo/algorithm.h
-	src/gtpo/algorithm.hpp
-	src/gtpo/behaviour.h
-	src/gtpo/behaviourable.h
-	src/gtpo/behaviourable.hpp
-	src/gtpo/config.h
-	src/gtpo/container_adapter.h
-	src/gtpo/edge.h
-	src/gtpo/edge.hpp
-	src/gtpo/functional.h
-	src/gtpo/graph.h
-	src/gtpo/graph.hpp
-	src/gtpo/graph_behaviour.h
-	src/gtpo/graph_behaviour.hpp
-	src/gtpo/graph_property.h
-	src/gtpo/generator.h
-	src/gtpo/generator.hpp
-	src/gtpo/node.h
-	src/gtpo/node.hpp
-	src/gtpo/node_behaviour.h
-	src/gtpo/node_behaviour.hpp
-	src/gtpo/utils.h
->>>>>>> 131142a2
 )
 
 add_library(GTpo INTERFACE)
