/*
 Copyright (c) 2008-2018, Benoit AUTHEMAN All rights reserved.

 Redistribution and use in source and binary forms, with or without
 modification, are permitted provided that the following conditions are met:
    * Redistributions of source code must retain the above copyright
      notice, this list of conditions and the following disclaimer.
    * Redistributions in binary form must reproduce the above copyright
      notice, this list of conditions and the following disclaimer in the
      documentation and/or other materials provided with the distribution.
    * Neither the name of the author or Destrat.io nor the
      names of its contributors may be used to endorse or promote products
      derived from this software without specific prior written permission.

 THIS SOFTWARE IS PROVIDED BY THE COPYRIGHT HOLDERS AND CONTRIBUTORS "AS IS" AND
 ANY EXPRESS OR IMPLIED WARRANTIES, INCLUDING, BUT NOT LIMITED TO, THE IMPLIED
 WARRANTIES OF MERCHANTABILITY AND FITNESS FOR A PARTICULAR PURPOSE ARE
 DISCLAIMED. IN NO EVENT SHALL AUTHOR BE LIABLE FOR ANY
 DIRECT, INDIRECT, INCIDENTAL, SPECIAL, EXEMPLARY, OR CONSEQUENTIAL DAMAGES
 (INCLUDING, BUT NOT LIMITED TO, PROCUREMENT OF SUBSTITUTE GOODS OR SERVICES;
 LOSS OF USE, DATA, OR PROFITS; OR BUSINESS INTERRUPTION) HOWEVER CAUSED AND
 ON ANY THEORY OF LIABILITY, WHETHER IN CONTRACT, STRICT LIABILITY, OR TORT
 (INCLUDING NEGLIGENCE OR OTHERWISE) ARISING IN ANY WAY OUT OF THE USE OF THIS
 SOFTWARE, EVEN IF ADVISED OF THE POSSIBILITY OF SUCH DAMAGE.
*/

//-----------------------------------------------------------------------------
// This file is a part of the QuickQanava software library.
//
// \file	QuickQanava.h
// \author	benoit@destrat.io
// \date	2016 02 04
//-----------------------------------------------------------------------------

#ifndef QuickQanava_h
#define QuickQanava_h

// GTpo headers
<<<<<<< HEAD
#include <GTpo.h>
=======
#include <gtpo/GTpo.h>
>>>>>>> 5cc8143c

// QuickContainers headers
#include <QuickContainers>

// Qt header
#include <QQmlEngine>

// QuickQanava headers
#include "./qanGraphConfig.h"
#include "./qanEdge.h"
#include "./qanEdgeItem.h"
#include "./qanNode.h"
#include "./qanNodeItem.h"
#include "./qanPortItem.h"
#include "./qanConnector.h"
#include "./qanGroup.h"
#include "./qanGroupItem.h"
#include "./qanGraph.h"
#include "./qanNavigable.h"
#include "./qanGrid.h"
#include "./qanGraphView.h"
#include "./qanStyle.h"
#include "./qanStyleManager.h"
#include "./qanBottomRightResizer.h"
#include "./qanNavigablePreview.h"

struct QuickQanava {
    static void initialize(QQmlEngine* engine) {
#ifdef QUICKQANAVA_STATIC   // Initialization is done in QuickQanavaPlugin when QUICKQANAVA_STATIC is not defined
        Q_INIT_RESOURCE(QuickQanava_static);
#if QT_VERSION < QT_VERSION_CHECK(5, 10, 0)
        qWarning() << "QuickQanava::initialize(): Warning: QuickQanava depends on Qt Quick Shapes library available since Qt 5.10.";
#endif
        QuickContainers::initialize();

        qmlRegisterType< qan::Node >( "QuickQanava", 2, 0, "AbstractNode");
        if ( engine ) {
            qWarning() << "QML engine import PATH list=" << engine->importPathList();
            engine->rootContext()->setContextProperty( "defaultNodeStyle", QVariant::fromValue(qan::Node::style()) );
            engine->rootContext()->setContextProperty( "defaultEdgeStyle", QVariant::fromValue(qan::Edge::style()) );
            engine->rootContext()->setContextProperty( "defaultGroupStyle", QVariant::fromValue(qan::Group::style()) );
        }
        qmlRegisterType< qan::NodeItem >( "QuickQanava", 2, 0, "NodeItem");
        qmlRegisterType< qan::PortItem >( "QuickQanava", 2, 0, "PortItem");
        qmlRegisterType< qan::Edge >( "QuickQanava", 2, 0, "AbstractEdge");
        qmlRegisterType< qan::EdgeItem >( "QuickQanava", 2, 0, "EdgeItem");
        qmlRegisterType< qan::Group >( "QuickQanava", 2, 0, "AbstractGroup");
        qmlRegisterType< qan::GroupItem >( "QuickQanava", 2, 0, "GroupItem");
        qmlRegisterType< qan::Connector >( "QuickQanava", 2, 0, "Connector");

        qmlRegisterType< qan::Graph >( "QuickQanava", 2, 0, "Graph");
        qmlRegisterType< qan::GraphView >( "QuickQanava", 2, 0, "AbstractGraphView");
        qmlRegisterType< qan::Navigable >( "QuickQanava", 2, 0, "Navigable");
        qmlRegisterType< qan::NavigablePreview >( "QuickQanava", 2, 0, "AbstractNavigablePreview");
        qmlRegisterType< qan::OrthoGrid >( "QuickQanava", 2, 0, "OrthoGrid");
        qmlRegisterType< qan::PointGrid >( "QuickQanava", 2, 0, "AbstractPointGrid");
        qmlRegisterType< qan::LineGrid >( "QuickQanava", 2, 0, "AbstractLineGrid");
        qmlRegisterType< qan::Style >( "QuickQanava", 2, 0, "Style");
        qmlRegisterType< qan::NodeStyle >( "QuickQanava", 2, 0, "NodeStyle");
        qmlRegisterType< qan::EdgeStyle >( "QuickQanava", 2, 0, "EdgeStyle");
        qmlRegisterType< qan::StyleManager >( "QuickQanava", 2, 0, "StyleManager");
        qmlRegisterType< qan::BottomRightResizer >( "QuickQanava", 2, 0, "BottomRightResizer" );
#endif // QUICKQANAVA_STATIC
    }
};

namespace qan { // ::qan

} // ::qan

#endif // QuickQanava_h
<|MERGE_RESOLUTION|>--- conflicted
+++ resolved
@@ -36,11 +36,7 @@
 #define QuickQanava_h
 
 // GTpo headers
-<<<<<<< HEAD
-#include <GTpo.h>
-=======
 #include <gtpo/GTpo.h>
->>>>>>> 5cc8143c
 
 // QuickContainers headers
 #include <QuickContainers>
