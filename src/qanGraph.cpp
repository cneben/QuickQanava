--- conflicted
+++ resolved
@@ -931,12 +931,11 @@
     if (group == nullptr)
         return;
 
-<<<<<<< HEAD
     if (!removeContent) {
-        // Reparent all group childrens (ie node) to graph before destroying the group
-        // otherwise all child items get destroyed too
-        for (auto& node : group->get_nodes()) {
-            const auto qanNode = qobject_cast<qan::Node*>(node.lock().get());
+        // Reparent all group childrens (ie node) to graph before destructing the group
+        // otherwise all child items get destructed too
+        for (auto node : group->get_nodes()) {
+            auto qanNode = qobject_cast<qan::Node*>(node);
             if (qanNode != nullptr &&
                 qanNode->getItem() != nullptr &&
                 group->getGroupItem() != nullptr )
@@ -948,10 +947,7 @@
 
         if (_selectedNodes.contains(group))
             _selectedNodes.removeAll(group);
-
-        auto nodeGroupPtr = std::static_pointer_cast<gtpo_graph_t::group_t>(group->shared_from_this());
-        gtpo_graph_t::weak_group_t weakNodeGroupPtr = nodeGroupPtr;
-        gtpo_graph_t::remove_group(weakNodeGroupPtr);
+        remove_group(group);
     } else {
         removeGroupContent_rec(group);
     }
@@ -961,24 +957,14 @@
 {
     // Remove group sub group and node, starting from leafs
     for (auto& subNode : group->get_nodes()) {
-        const auto qanSubNode = qobject_cast<qan::Node*>(subNode.lock().get());
+        const auto qanSubNode = qobject_cast<qan::Node*>(subNode);
         if (qanSubNode == nullptr)
             continue;
         if (qanSubNode->isGroup()) {
-            const auto qanSubGroup = qobject_cast<qan::Group*>(subNode.lock().get());
+            const auto qanSubGroup = qobject_cast<qan::Group*>(subNode);
             removeGroupContent_rec(qanSubGroup);
         } else
             removeNode(qanSubNode);
-=======
-    // Reparent all group childrens (ie node) to graph before destructing the group
-    // otherwise all child items get destructed too
-    for (auto node : group->get_nodes()) {
-        auto qanNode = qobject_cast<qan::Node*>(node);
-        if (qanNode != nullptr &&
-            qanNode->getItem() != nullptr &&
-            group->getGroupItem() != nullptr )
-            group->getGroupItem()->ungroupNodeItem(qanNode->getItem());
->>>>>>> 5b9d1691
     }
 
     onNodeRemoved(*group);      // group are node, notify group
@@ -996,12 +982,7 @@
 {
     if (group == nullptr)
         return false;
-<<<<<<< HEAD
-    auto nodeGroupPtr = std::static_pointer_cast<gtpo_graph_t::group_t>(group->shared_from_this());
-    return gtpo_graph_t::has_group(nodeGroupPtr);
-=======
     return super_t::has_group(group);
->>>>>>> 5b9d1691
 }
 
 bool    qan::Graph::groupNode(qan::Group* group, qan::Node* node, bool transform) noexcept
@@ -1038,17 +1019,10 @@
     if (node == nullptr)
         return false;
     if (group == nullptr &&
-<<<<<<< HEAD
-        !node->get_group().lock())
-        return false;
-    if (group != nullptr &&
-        group != node->get_group().lock().get())
-=======
         node->get_group() == nullptr)
         return false;
     if (group != nullptr &&
         group != node->get_group())
->>>>>>> 5b9d1691
         return false;
     group = node->get_group();
     if (group != nullptr &&
