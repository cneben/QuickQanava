--- conflicted
+++ resolved
@@ -52,20 +52,7 @@
 
     setType(Type::InOut);
 }
-<<<<<<< HEAD
 
-PortItem::~PortItem() {
-//    for(auto inEdge : _inEdgeItems) {
-//        if (inEdge && inEdge->parent() == Q_NULLPTR)
-//            inEdge->deleteLater();
-//    }
-//    for(auto outEdge : _outEdgeItems){
-//        if (outEdge && outEdge->parent() == Q_NULLPTR)
-//            outEdge->deleteLater();
-//    }
-}
-=======
->>>>>>> afc84dc6
 //-----------------------------------------------------------------------------
 
 /* Port Properties Management *///---------------------------------------------
