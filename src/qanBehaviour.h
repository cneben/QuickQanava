/*
 Copyright (c) 2008-2018, Benoit AUTHEMAN All rights reserved.

 Redistribution and use in source and binary forms, with or without
 modification, are permitted provided that the following conditions are met:
    * Redistributions of source code must retain the above copyright
      notice, this list of conditions and the following disclaimer.
    * Redistributions in binary form must reproduce the above copyright
      notice, this list of conditions and the following disclaimer in the
      documentation and/or other materials provided with the distribution.
    * Neither the name of the author or Destrat.io nor the
      names of its contributors may be used to endorse or promote products
      derived from this software without specific prior written permission.

 THIS SOFTWARE IS PROVIDED BY THE COPYRIGHT HOLDERS AND CONTRIBUTORS "AS IS" AND
 ANY EXPRESS OR IMPLIED WARRANTIES, INCLUDING, BUT NOT LIMITED TO, THE IMPLIED
 WARRANTIES OF MERCHANTABILITY AND FITNESS FOR A PARTICULAR PURPOSE ARE
 DISCLAIMED. IN NO EVENT SHALL AUTHOR BE LIABLE FOR ANY
 DIRECT, INDIRECT, INCIDENTAL, SPECIAL, EXEMPLARY, OR CONSEQUENTIAL DAMAGES
 (INCLUDING, BUT NOT LIMITED TO, PROCUREMENT OF SUBSTITUTE GOODS OR SERVICES;
 LOSS OF USE, DATA, OR PROFITS; OR BUSINESS INTERRUPTION) HOWEVER CAUSED AND
 ON ANY THEORY OF LIABILITY, WHETHER IN CONTRACT, STRICT LIABILITY, OR TORT
 (INCLUDING NEGLIGENCE OR OTHERWISE) ARISING IN ANY WAY OUT OF THE USE OF THIS
 SOFTWARE, EVEN IF ADVISED OF THE POSSIBILITY OF SUCH DAMAGE.
*/

//-----------------------------------------------------------------------------
// This file is a part of the QuickQanava software library.
//
// \file	qanBehaviour.h
// \author	benoit@destrat.io
// \date	2016 04 04
//-----------------------------------------------------------------------------

#pragma once

// Qt headers
#include <QObject>
#include <QQuickItem>

// GTpo headers
<<<<<<< HEAD
#include <GTpo.h>
=======
#include "gtpo/node_behaviour.h"
>>>>>>> 5cc8143c

// QuickQanava headers
#include "./qanGraphConfig.h"
#include "./qanEdge.h"

namespace qan { // ::qan

/*! \brief Define node behaviour interface to react to node topology events (QuickQanava adapter for gtpo::dynamic_node_nehaviour<>).
 *
 * Use qan::Node::installBehaviour() method to install a custom behaviour on a host node to be notified
 * and react to topological changes.
 *
 * \code
 * const auto node = graph.insertNode();
 * node->installBehaviour(std::make_unique<MyBehaviour>());
 * \endcode
 *
 *  \nosubgrouping
 */
class NodeBehaviour : public QObject,
                      public gtpo::dynamic_node_behaviour< qan::Config >
{
    Q_OBJECT
public:
    explicit NodeBehaviour( const std::string& name, QObject* parent = nullptr );
    virtual ~NodeBehaviour() override { }
    NodeBehaviour( const NodeBehaviour& ) = delete;

    /*! \name Behaviour Host Management *///-----------------------------------
    //@{
public:
    //! Shortcut to getHost() != nullptr.
    inline  auto    hasHost() const noexcept -> bool { return getHost() != nullptr; }

    /*! \brief Node behaviour target node.
     *
     * Behaviour is set for a host node via qan::Node::installBehaviour(), it can be changed
     * dynamically after it has been installed (read-only property).
     */
    Q_PROPERTY( qan::Node* host READ getHost NOTIFY hostChanged FINAL )
    inline qan::Node*       getHost() noexcept { return _host.data(); }
    inline const qan::Node* getHost() const noexcept { return _host.data(); }
    //! \brief Set behaviour host node to \c host (can't be nullptr), disconnect any signal connected from an old existing host and this.
    virtual void            setHost( qan::Node* host );
private:
    //! \copydoc host
    QPointer<qan::Node> _host{nullptr};
signals:
    //! \copydoc host
    void                hostChanged();
    //@}
    //-------------------------------------------------------------------------

    /*! \name Notification Interface *///--------------------------------------
    //@{
public:
    using WeakNode  = gtpo::dynamic_node_behaviour< qan::Config >::weak_node_t;
    using WeakEdge  = gtpo::dynamic_node_behaviour< qan::Config >::weak_edge_t;

    //! \copydoc gtpo::dynamic_node_nehaviour::inNodeInserted()
    virtual void    on_in_node_inserted(WeakNode& target, WeakNode& weakInNode, const WeakEdge& edge) noexcept override;
    //! \copydoc gtpo::dynamic_node_nehaviour::inNodeRemoved()
    virtual void    on_in_node_removed(WeakNode& target, WeakNode& weakInNode, const WeakEdge& edge) noexcept override;
    //! \copydoc gtpo::dynamic_node_nehaviour::inNodeRemoved()
    virtual void    on_in_node_removed(WeakNode& target) noexcept override { Q_UNUSED(target); }

    //! \copydoc gtpo::dynamic_node_nehaviour::outNodeInserted()
    virtual void    on_out_node_inserted(WeakNode& target, WeakNode& weakOutNode, const WeakEdge& edge) noexcept override;
    //! \copydoc gtpo::dynamic_node_nehaviour::outNodeRemoved()
    virtual void    on_out_node_removed(WeakNode& target, WeakNode& weakOutNode, const WeakEdge& edge) noexcept override;
    //! \copydoc gtpo::dynamic_node_nehaviour::outNodeRemoved()
    virtual void    on_out_node_removed(WeakNode& target) noexcept override { Q_UNUSED(target); }

protected:
    virtual void    inNodeInserted( qan::Node& inNode, qan::Edge& edge ) noexcept { Q_UNUSED( inNode ); Q_UNUSED(edge); }
    virtual void    inNodeRemoved( qan::Node& inNode, qan::Edge& edge  ) noexcept { Q_UNUSED( inNode ); Q_UNUSED(edge); }

    virtual void    outNodeInserted( qan::Node& outNode, qan::Edge& edge  ) noexcept { Q_UNUSED( outNode ); Q_UNUSED(edge); }
    virtual void    outNodeRemoved( qan::Node& outNode, qan::Edge& edge  ) noexcept { Q_UNUSED( outNode ); Q_UNUSED(edge); }
    //@}
    //-------------------------------------------------------------------------
};

} // ::qan

QML_DECLARE_TYPE( qan::NodeBehaviour )
<|MERGE_RESOLUTION|>--- conflicted
+++ resolved
@@ -39,11 +39,7 @@
 #include <QQuickItem>
 
 // GTpo headers
-<<<<<<< HEAD
-#include <GTpo.h>
-=======
 #include "gtpo/node_behaviour.h"
->>>>>>> 5cc8143c
 
 // QuickQanava headers
 #include "./qanGraphConfig.h"
