--- conflicted
+++ resolved
@@ -1,18 +1,13 @@
-<<<<<<< HEAD
-
 cmake_minimum_required(VERSION 3.1.0)
 
-project(GTpo)
+project(QuickContainers)
 
 # Configure Qt
 find_package(Qt5Core REQUIRED)
 find_package(Qt5Qml REQUIRED)
-=======
->>>>>>> 9f2493e3
 set(CMAKE_AUTOMOC ON)
 
 set (qcm_source_files
-<<<<<<< HEAD
     ${CMAKE_CURRENT_SOURCE_DIR}/src/qcmAbstractContainer.cpp
     ${CMAKE_CURRENT_SOURCE_DIR}/src/qcmContainerModel.cpp
 )
@@ -31,61 +26,16 @@
     ${CMAKE_CURRENT_SOURCE_DIR}/src/qcmPlugin.h
 )
 
+# Configure QuickContainers library ###########################################
 include_directories( ${Qt5Core_INCLUDE_DIRS} )
 include_directories( ${Qt5Qml_INCLUDE_DIRS} )
 include_directories( include )
-add_library(QuickContainers STATIC ${qcm_source_files})
-target_include_directories(QuickContainers INTERFACE include)
-target_sources(QuickContainers INTERFACE ${qcm_header_files})
 
-# Build Qt QML plugin library
-set(PLUGIN_TARGET "quickcontainersplugin")
-add_library(${PLUGIN_TARGET} SHARED ${qcm_plugin_files})
-target_include_directories(${PLUGIN_TARGET} INTERFACE include)
-target_link_libraries(${PLUGIN_TARGET} QuickContainers)
-
-# Deployment
-set(URI QuickContainers)
-string(REPLACE "." "/" TARGETPATH ${URI})
-message("QT_QMAKE_EXECUTABLE=" ${QT_QMAKE_EXECUTABLE})
-execute_process(COMMAND ${QT_QMAKE_EXECUTABLE} -query QT_INSTALL_QML OUTPUT_VARIABLE QT_INSTALL_QML_RAW)
-message("QT_INSTALL_QML_RAW=" ${QT_INSTALL_QML_RAW})
-#string(REPLACE "\n" "" ${QT_INSTALL_QML} ${QT_INSTALL_QML_RAW})
-string(STRIP ${QT_INSTALL_QML_RAW} QT_INSTALL_QML)
-message("QT_INSTALL_QML=" ${QT_INSTALL_QML})
-set(DESTDIR "${QT_INSTALL_QML}/${TARGETPATH}")
-message("DESTDIR=" ${DESTDIR})
-install(TARGETS ${PLUGIN_TARGET} DESTINATION ${DESTDIR})
-
-# During plugin searching Qt will be looking for 'qmldir' file
-# So we should place it next to our plugin lib.
-add_custom_command(
-    TARGET ${PLUGIN_TARGET}
-    POST_BUILD
-    COMMAND
-        ${CMAKE_COMMAND} -E copy
-        ${CMAKE_CURRENT_SOURCE_DIR}/src/qmldir
-        ${DESTDIR}/qmldir
-)
-=======
-    src/qcmAbstractContainer.h
-    src/qcmContainerModel.h
-)
-
-set (qcm_header_files
-    src/qcmAbstractContainer.h
-    src/qcmAdapter.h
-    src/qcmContainer.h
-    src/qcmContainerModel.h
-    src/QuickContainers.h
-    src/QuickContainers
-)
+#target_include_directories(QuickContainers INTERFACE include)
+#target_sources(QuickContainers INTERFACE ${qcm_header_files})
 
 add_library(QuickContainers STATIC ${qcm_header_files} ${qcm_source_files})
 set_target_properties(QuickContainers PROPERTIES LINKER_LANGUAGE CXX)
-
-target_link_libraries(QuickContainers Qt5::Core Qt5::Qml)
-
 target_include_directories(QuickContainers
     PUBLIC
         $<BUILD_INTERFACE:${CMAKE_CURRENT_SOURCE_DIR}/src>
@@ -101,7 +51,7 @@
     ${qcm_header_files}
     DESTINATION include
     )
-    
+
 install(TARGETS QuickContainers
     EXPORT Targets
     LIBRARY DESTINATION lib
@@ -109,4 +59,33 @@
     RUNTIME DESTINATION bin
     INCLUDES DESTINATION include
     )
->>>>>>> 9f2493e3
+
+# Configure QML QuickContainers plugin ########################################
+set(PLUGIN_TARGET "quickcontainersplugin")
+add_library(${PLUGIN_TARGET} SHARED ${qcm_plugin_files})
+
+target_link_libraries(QuickContainers Qt5::Core Qt5::Qml)
+target_link_libraries(${PLUGIN_TARGET} QuickContainers)
+
+# Deployment
+set(URI QuickContainers)
+string(REPLACE "." "/" TARGETPATH ${URI})
+execute_process(COMMAND ${QT_QMAKE_EXECUTABLE} -query QT_INSTALL_QML OUTPUT_VARIABLE QT_INSTALL_QML_RAW)
+string(STRIP ${QT_INSTALL_QML_RAW} QT_INSTALL_QML)
+set(DESTDIR "${QT_INSTALL_QML}/${TARGETPATH}")
+install(TARGETS ${PLUGIN_TARGET} DESTINATION ${DESTDIR})
+
+message("QT_QMAKE_EXECUTABLE=" ${QT_QMAKE_EXECUTABLE})
+message("QT_INSTALL_QML=" ${QT_INSTALL_QML})
+message("DESTDIR=" ${DESTDIR})
+
+# During plugin searching Qt will be looking for 'qmldir' file
+# So we should place it next to our plugin lib.
+add_custom_command(
+    TARGET ${PLUGIN_TARGET}
+    POST_BUILD
+    COMMAND
+        ${CMAKE_COMMAND} -E copy
+        ${CMAKE_CURRENT_SOURCE_DIR}/src/qmldir
+        ${DESTDIR}/qmldir
+)
